[![Logo Image](https://cdn.pterodactyl.io/logos/new/pterodactyl_logo.png)](https://pterodactyl.io)

![Discord](https://img.shields.io/discord/122900397965705216?label=Discord&logo=Discord&logoColor=white)
![GitHub Releases](https://img.shields.io/github/downloads/pterodactyl/wings/latest/total)
[![Go Report Card](https://goreportcard.com/badge/github.com/pterodactyl/wings)](https://goreportcard.com/report/github.com/pterodactyl/wings)

# Pterodactyl Wings

Wings is Pterodactyl's server control plane, built for the rapidly changing gaming industry and designed to be
highly performant and secure. Wings provides an HTTP API allowing you to interface directly with running server
instances, fetch server logs, generate backups, and control all aspects of the server lifecycle.

In addition, Wings ships with a built-in SFTP server allowing your system to remain free of Pterodactyl specific
dependencies, and allowing users to authenticate with the same credentials they would normally use to access the Panel.

## Sponsors

<<<<<<< HEAD
I would like to extend my sincere thanks to the following sponsors for helping fund Pterodactyl's developement.
=======
I would like to extend my sincere thanks to the following sponsors for helping find Pterodactyl's development.
>>>>>>> 4d9fee38
[Interested in becoming a sponsor?](https://github.com/sponsors/matthewpi)

| Company                                                   | About                                                                                                                                                                                                                           |
|-----------------------------------------------------------|---------------------------------------------------------------------------------------------------------------------------------------------------------------------------------------------------------------------------------|
| [**WISP**](https://wisp.gg)                               | Extra features.                                                                                                                                                                                                                 |
| [**Aussie Server Hosts**](https://aussieserverhosts.com/) | No frills Australian Owned and operated High Performance Server hosting for some of the most demanding games serving Australia and New Zealand.                                                                                 |
| [**BisectHosting**](https://www.bisecthosting.com/)       | BisectHosting provides Minecraft, Valheim and other server hosting services with the highest reliability and lightning fast support since 2012.                                                                                 |
| [**MineStrator**](https://minestrator.com/)               | Looking for the most highend French hosting company for your minecraft server? More than 24,000 members on our discord trust us. Give us a try!                                                                                 |
| [**Skynode**](https://www.skynode.pro/)                   | Skynode provides blazing fast game servers along with a top-notch user experience. Whatever our clients are looking for, we're able to provide it!                                                                              |
| [**VibeGAMES**](https://vibegames.net/)                   | VibeGAMES is a game server provider that specializes in DDOS protection for the games we offer. We have multiple locations in the US, Brazil, France, Germany, Singapore, Australia and South Africa.                           |
| [**Pterodactyl Market**](https://pterodactylmarket.com/)  | Pterodactyl Market is a one-and-stop shop for Pterodactyl. In our market, you can find Add-ons, Themes, Eggs, and more for Pterodactyl.                                                                                         |
| [**UltraServers**](https://ultraservers.com/)             | Deploy premium games hosting with the click of a button. Manage and swap games with ease and let us take care of the rest. We currently support Minecraft, Rust, ARK, 7 Days to Die, Garys MOD, CS:GO, Satisfactory and others. |
| [**Realms Hosting**](https://realmshosting.com/)          | Want to build your Gaming Empire? Use Realms Hosting today to kick start your game server hosting with outstanding DDOS Protection, 24/7 Support, Cheap Prices and a Custom Control Panel.                                      |                                                                                                                                                                                                                                |

## Documentation

* [Panel Documentation](https://pterodactyl.io/panel/1.0/getting_started.html)
* [Wings Documentation](https://pterodactyl.io/wings/1.0/installing.html)
* [Community Guides](https://pterodactyl.io/community/about.html)
* Or, get additional help [via Discord](https://discord.gg/pterodactyl)

## Reporting Issues

Please use the [pterodactyl/panel](https://github.com/pterodactyl/panel) repository to report any issues or make
feature requests for Wings. In addition, the [security policy](https://github.com/pterodactyl/panel/security/policy) listed
within that repository also applies to Wings.<|MERGE_RESOLUTION|>--- conflicted
+++ resolved
@@ -15,11 +15,9 @@
 
 ## Sponsors
 
-<<<<<<< HEAD
+
 I would like to extend my sincere thanks to the following sponsors for helping fund Pterodactyl's developement.
-=======
-I would like to extend my sincere thanks to the following sponsors for helping find Pterodactyl's development.
->>>>>>> 4d9fee38
+
 [Interested in becoming a sponsor?](https://github.com/sponsors/matthewpi)
 
 | Company                                                   | About                                                                                                                                                                                                                           |
